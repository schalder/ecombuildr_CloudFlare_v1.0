# EcomBuildr

<<<<<<< HEAD
## 🚀 E-commerce Website Builder

Build Your E-commerce Empire In Minutes, Not Months.

Create conversion-driven online stores without coding. From landing pages to full e-commerce - everything you need to turn traffic into sales.

## ✨ Features

- **Unlimited Custom Domains** - Connect unlimited custom domains with automatic SSL
- **Multi-Tenant Architecture** - Built for scalability and performance
- **Page Builder** - Drag-and-drop website builder with pre-built templates
- **Funnel Builder** - Create high-converting sales funnels
- **E-commerce Integration** - Full e-commerce functionality with payment processing
- **Course Platform** - Built-in course creation and management
- **SEO Optimized** - Built-in SEO tools and optimization

## 🛠️ Tech Stack

- **Frontend**: React, TypeScript, Tailwind CSS
- **Backend**: Supabase (PostgreSQL, Edge Functions)
- **Hosting**: Vercel (unlimited custom domains)
- **Payments**: EPS, EB Pay, Cash on Delivery
- **Deployment**: Automatic deployments with Vercel

## 📦 Installation

```bash
# Clone the repository
git clone https://github.com/schalder/ecombuildr.git

# Install dependencies
npm install

# Set up environment variables
cp .env.example .env.local

# Start development server
npm run dev
```

## 🌐 Custom Domain Setup

### Unlimited Custom Domains with Vercel

1. **Add your custom domain** in the dashboard
2. **Configure DNS records**:
   - **A Record**: `@` → `76.76.19.61` (Vercel IP)
   - **CNAME**: `www` → `cname.vercel-dns.com`
3. **Automatic SSL certificate** will be issued by Vercel
4. **Your domain is ready to use!**

### Vercel Deployment Benefits

- ✅ **Unlimited custom domains** (no platform limits)
- ✅ **Automatic SSL** (Let's Encrypt integration)
- ✅ **Global CDN** (better performance)
- ✅ **Edge Functions** (faster execution)
- ✅ **Professional setup** (industry standard)

## 🚀 Deployment

### Vercel Deployment

1. **Connect your GitHub repository** to Vercel
2. **Set environment variables** in Vercel dashboard
3. **Deploy automatically** on git push
4. **Add custom domains** through Vercel dashboard

### Environment Variables

See `VERCEL_DEPLOYMENT.md` for complete environment variable setup.

### Manual Deployment

```bash
# Install Vercel CLI
npm i -g vercel

# Deploy to Vercel
vercel --prod
```

## 📄 License

This project is licensed under the MIT License.

## 🤝 Contributing

Contributions are welcome! Please feel free to submit a Pull Request.

## 📞 Support

For support, email support@ecombuildr.com or join our Discord community.
=======
A powerful e-commerce platform builder built with React, TypeScript, Tailwind CSS, and Lovable Cloud (Supabase).

## Features

### Store Management
- Multi-store support with custom domains
- Customizable store themes and branding
- Store settings and configuration

### Product Management
- Product catalog with categories
- Product variations and inventory tracking
- Image galleries and descriptions
- Featured products and flash sales

### Page Builder
- Drag-and-drop block-based page builder
- Pre-built theme blocks (hero sections, product grids, testimonials, etc.)
- Element registry system for extensibility
- Real-time preview

### E-commerce Features
- Shopping cart functionality
- Checkout process with multiple payment gateways
- Order management and tracking
- Customer accounts and authentication
- Newsletter subscriptions

### Payment Integrations
- bKash
- EBPay
- Nagad
- EPS
- Stripe support

### Backend (Edge Functions)
- Order processing and creation
- Payment verification webhooks
- Email notifications
- Shipping integration (Steadfast)
- Image transformation
- Contact form handling
- Admin impersonation

### Marketing & Analytics
- Pixel tracking (Facebook, TikTok, Google)
- FOMO notifications (recent orders)
- Top sellers tracking
- Contact form submissions

## Tech Stack

- **Frontend**: React 18, TypeScript, Vite
- **Styling**: Tailwind CSS with custom design system
- **UI Components**: Radix UI, shadcn/ui
- **Backend**: Lovable Cloud (Supabase)
  - PostgreSQL database
  - Edge Functions (Deno)
  - Authentication
  - Storage
- **State Management**: React Context, TanStack Query
- **Forms**: React Hook Form with Zod validation
- **Rich Text**: TipTap
- **Drag & Drop**: @hello-pangea/dnd

## Project Structure

```
├── src/
│   ├── components/
│   │   ├── blocks/          # Page builder blocks
│   │   ├── storefront/      # Customer-facing components
│   │   ├── page-builder/    # Builder interface
│   │   └── ui/              # Reusable UI components
│   ├── contexts/            # React contexts
│   ├── hooks/               # Custom React hooks
│   ├── lib/                 # Utilities and helpers
│   └── pages/               # Route components
├── supabase/
│   ├── functions/           # Edge functions
│   └── migrations/          # Database migrations
└── scripts/                 # Deployment scripts
```

## Getting Started

### Prerequisites

- Node.js (v18 or higher)
- npm or bun

### Installation

```bash
# Install dependencies
npm install

# Start development server
npm run dev
```

### Database Setup

The project uses Lovable Cloud (Supabase) for backend services.

```bash
# Sync database migrations
npx supabase db push

# Deploy edge functions
npm run sync:functions
```

### Environment Variables

The project uses Lovable Cloud's built-in secret management. No `.env` file is needed for development.

## Deployment Scripts

- `npm run sync:supabase` - Sync database and edge functions
- `npm run sync:db` - Sync database migrations only
- `npm run sync:functions` - Deploy edge functions only

## Development

### Design System

The project uses a semantic token-based design system defined in:
- `src/index.css` - CSS custom properties
- `tailwind.config.ts` - Tailwind configuration

Always use semantic tokens (e.g., `bg-primary`, `text-foreground`) instead of direct colors.

### Adding New Blocks

1. Create block component in `src/components/blocks/`
2. Register in `src/components/blocks/index.ts`
3. Define block settings (category, icon, title)

### Adding New Elements

1. Create element in `src/components/page-builder/elements/`
2. Register in element category file
3. Update `src/components/page-builder/elements/index.ts`

## Contributing

This project was built with Lovable and synced to GitHub for version control and deployment.

## License

Proprietary - All rights reserved
>>>>>>> f5f3b0b6
<|MERGE_RESOLUTION|>--- conflicted
+++ resolved
@@ -1,6 +1,5 @@
 # EcomBuildr
 
-<<<<<<< HEAD
 ## 🚀 E-commerce Website Builder
 
 Build Your E-commerce Empire In Minutes, Not Months.
@@ -93,158 +92,4 @@
 
 ## 📞 Support
 
-For support, email support@ecombuildr.com or join our Discord community.
-=======
-A powerful e-commerce platform builder built with React, TypeScript, Tailwind CSS, and Lovable Cloud (Supabase).
-
-## Features
-
-### Store Management
-- Multi-store support with custom domains
-- Customizable store themes and branding
-- Store settings and configuration
-
-### Product Management
-- Product catalog with categories
-- Product variations and inventory tracking
-- Image galleries and descriptions
-- Featured products and flash sales
-
-### Page Builder
-- Drag-and-drop block-based page builder
-- Pre-built theme blocks (hero sections, product grids, testimonials, etc.)
-- Element registry system for extensibility
-- Real-time preview
-
-### E-commerce Features
-- Shopping cart functionality
-- Checkout process with multiple payment gateways
-- Order management and tracking
-- Customer accounts and authentication
-- Newsletter subscriptions
-
-### Payment Integrations
-- bKash
-- EBPay
-- Nagad
-- EPS
-- Stripe support
-
-### Backend (Edge Functions)
-- Order processing and creation
-- Payment verification webhooks
-- Email notifications
-- Shipping integration (Steadfast)
-- Image transformation
-- Contact form handling
-- Admin impersonation
-
-### Marketing & Analytics
-- Pixel tracking (Facebook, TikTok, Google)
-- FOMO notifications (recent orders)
-- Top sellers tracking
-- Contact form submissions
-
-## Tech Stack
-
-- **Frontend**: React 18, TypeScript, Vite
-- **Styling**: Tailwind CSS with custom design system
-- **UI Components**: Radix UI, shadcn/ui
-- **Backend**: Lovable Cloud (Supabase)
-  - PostgreSQL database
-  - Edge Functions (Deno)
-  - Authentication
-  - Storage
-- **State Management**: React Context, TanStack Query
-- **Forms**: React Hook Form with Zod validation
-- **Rich Text**: TipTap
-- **Drag & Drop**: @hello-pangea/dnd
-
-## Project Structure
-
-```
-├── src/
-│   ├── components/
-│   │   ├── blocks/          # Page builder blocks
-│   │   ├── storefront/      # Customer-facing components
-│   │   ├── page-builder/    # Builder interface
-│   │   └── ui/              # Reusable UI components
-│   ├── contexts/            # React contexts
-│   ├── hooks/               # Custom React hooks
-│   ├── lib/                 # Utilities and helpers
-│   └── pages/               # Route components
-├── supabase/
-│   ├── functions/           # Edge functions
-│   └── migrations/          # Database migrations
-└── scripts/                 # Deployment scripts
-```
-
-## Getting Started
-
-### Prerequisites
-
-- Node.js (v18 or higher)
-- npm or bun
-
-### Installation
-
-```bash
-# Install dependencies
-npm install
-
-# Start development server
-npm run dev
-```
-
-### Database Setup
-
-The project uses Lovable Cloud (Supabase) for backend services.
-
-```bash
-# Sync database migrations
-npx supabase db push
-
-# Deploy edge functions
-npm run sync:functions
-```
-
-### Environment Variables
-
-The project uses Lovable Cloud's built-in secret management. No `.env` file is needed for development.
-
-## Deployment Scripts
-
-- `npm run sync:supabase` - Sync database and edge functions
-- `npm run sync:db` - Sync database migrations only
-- `npm run sync:functions` - Deploy edge functions only
-
-## Development
-
-### Design System
-
-The project uses a semantic token-based design system defined in:
-- `src/index.css` - CSS custom properties
-- `tailwind.config.ts` - Tailwind configuration
-
-Always use semantic tokens (e.g., `bg-primary`, `text-foreground`) instead of direct colors.
-
-### Adding New Blocks
-
-1. Create block component in `src/components/blocks/`
-2. Register in `src/components/blocks/index.ts`
-3. Define block settings (category, icon, title)
-
-### Adding New Elements
-
-1. Create element in `src/components/page-builder/elements/`
-2. Register in element category file
-3. Update `src/components/page-builder/elements/index.ts`
-
-## Contributing
-
-This project was built with Lovable and synced to GitHub for version control and deployment.
-
-## License
-
-Proprietary - All rights reserved
->>>>>>> f5f3b0b6
+For support, email support@ecombuildr.com or join our Discord community.